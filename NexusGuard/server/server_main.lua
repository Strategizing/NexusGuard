
--[[
    NexusGuard Server Main Entry Point (server_main.lua)

    This script orchestrates the server-side logic for NexusGuard.
    Responsibilities include:
    - Initializing the server-side components on resource start.
    - Handling core FiveM player events (connecting, dropped).
    - Managing player sessions and associated metrics.
    - Registering and handling network events received from clients via EventRegistry.
    - Performing server-side validation of client data (position, health, etc.).
    - Setting up scheduled tasks (e.g., cleanup).
    - Registering admin commands (ban, unban, getresources).
    - Interacting with other modules (Bans, Detections, Security, Database, Utils, Permissions)
      primarily through the `NexusGuardServer` API table exposed from `globals.lua`.
]]

-- Lua/FiveM Standard Libraries & Globals
-- Access GetPlayerIdentifierByType(), GetPlayerEndpoint(), DropPlayer(), etc.

-- NexusGuard Shared Modules
local EventRegistry = require('shared/event_registry') -- Handles standardized network event names.

-- NexusGuard Server API (from globals.lua)
-- This table provides access to functions and data from other server-side modules.
local NexusGuardServer = exports['NexusGuard']:GetNexusGuardServerAPI()
if not NexusGuardServer then
    print("^1[NexusGuard] CRITICAL: Failed to get NexusGuardServer API from globals.lua. NexusGuard will not function correctly.^7")
    -- Consider stopping the resource if the API is essential.
    return
end

-- Local alias for the logging function from the Utils module via the API.
local Log = NexusGuardServer.Utils.Log
if not Log then
    print("^1[NexusGuard] CRITICAL: Logging function (NexusGuardServer.Utils.Log) not found in API.^7")
    -- Fallback to basic print if logging is unavailable, but indicates an API issue.
    Log = function(msg, level) print(msg) end
end

-- Ensure EventRegistry loaded correctly.
if not EventRegistry then
    Log("^1[NexusGuard] CRITICAL: Failed to load shared/event_registry.lua. Network event handling will fail.^7", 1)
    -- Consider stopping the resource if EventRegistry is crucial.
end

--[[
    Core FiveM Event Handlers
    These handlers hook into built-in FiveM server events.
]]
RegisterNetEvent('onResourceStart') -- Standard event for resource initialization.

-- playerConnecting: Handles initial player connection, deferrals, ban checks, session setup.
AddEventHandler('playerConnecting', function(playerName, setKickReason, deferrals)
    -- Explicitly pass arguments to the handler function for clarity.
    OnPlayerConnecting(playerName, setKickReason, deferrals)
end)

-- playerDropped: Handles player disconnection, saving metrics, cleanup.
AddEventHandler('playerDropped', function(reason)
    -- Explicitly pass arguments to the handler function.
    OnPlayerDropped(reason)
end)

-- explosionEvent: Handles explosion events, passing data to the event handlers module via API.
AddEventHandler('explosionEvent', function(sender, ev)
    local source = tonumber(sender)
    -- Retrieve the player's session data using the API.
    local session = NexusGuardServer.GetSession(source)
    -- Call the HandleExplosion function from the EventHandlers module via the API, passing the session.
    if NexusGuardServer.EventHandlers and NexusGuardServer.EventHandlers.HandleExplosion then
        NexusGuardServer.EventHandlers.HandleExplosion(sender, ev, session)
    else
        Log(("^1[NexusGuard] HandleExplosion function not found in API for event from sender %s.^7"):format(tostring(sender)), 1)
    end
end)

--[[
    Local State Management
]]
-- Tracks clients that have successfully requested and received a security token.
local ClientsLoaded = {}

--[[ Player Session Management is now handled by NexusGuardServer.GetSession and NexusGuardServer.CleanupSession in globals.lua ]]

--[[
    Resource Initialization Handler (onResourceStart)
    Performs setup tasks when the NexusGuard resource starts.
]]
AddEventHandler('onResourceStart', function(resourceName)
    -- Ensure this runs only for the NexusGuard resource itself.
    if resourceName ~= GetCurrentResourceName() then return end

    -- Double-check that the API table loaded correctly.
    if not NexusGuardServer or not NexusGuardServer.Utils or not NexusGuardServer.Utils.Log then
        print("^1[NexusGuard] CRITICAL: NexusGuardServer API or required modules not loaded correctly during onResourceStart. Initialization aborted.^7")
        return
    end
    Log('^2[NexusGuard]^7 Initializing NexusGuard Anti-Cheat System (Server)...', 2)

    -- Perform Dependency Checks using API references where possible.
    -- Check for oxmysql (MySQL object is global, exposed by oxmysql).
    if not MySQL then
        Log("^1[NexusGuard] CRITICAL: MySQL object not found. Ensure 'oxmysql' is started BEFORE NexusGuard. Disabling database features.^7", 1)
        -- Attempt to disable DB features via Config if accessible through API.
        if NexusGuardServer.Config and NexusGuardServer.Config.Database then
            NexusGuardServer.Config.Database.enabled = false
        end
    end
    -- Check for ox_lib crypto functions (lib is global, exposed by ox_lib).
    if not lib or not lib.crypto or not lib.crypto.hmac then
         Log("^1[NexusGuard] CRITICAL: ox_lib crypto functions not found (lib.crypto.hmac). Ensure 'ox_lib' is started BEFORE NexusGuard and is up-to-date. Security token system will fail.^7", 1)
         -- Consider halting resource start if security is critical and ox_lib is missing.
         -- return
    end

    -- Ensure the Config table loaded from config.lua is accessible via the API table.
    -- _G.Config should have been loaded by `shared_scripts` in fxmanifest.lua.
    NexusGuardServer.Config = _G.Config or {}
    if not _G.Config then
        Log("^1[NexusGuard] CRITICAL: Global Config table not found. Ensure config.lua is loaded correctly via shared_scripts.^7", 1)
    else
        Log("^2[NexusGuard]^7 Configuration table loaded and referenced in API.^7", 2)
    end

    -- Load the initial ban list from the database using the Bans module via API.
    if NexusGuardServer.Bans and NexusGuardServer.Bans.LoadList then
        NexusGuardServer.Bans.LoadList(true) -- `true` forces reload on start.
    else
        Log("^1[NexusGuard] CRITICAL: Bans.LoadList function not found in API! Ban checks will fail.^7", 1)
    end

    -- Setup local scheduled tasks (defined later in this file).
    SetupScheduledTasks()

    -- Register server-side network event handlers using EventRegistry (defined later in this file).
    if EventRegistry then
        RegisterNexusGuardServerEvents()
        Log("^2[NexusGuard]^7 Server network event handlers registered via EventRegistry.^7", 2)
    else
        Log("^1[NexusGuard] CRITICAL: EventRegistry module not loaded! Cannot register server network event handlers. NexusGuard will not function.^7", 1)
    end

    Log("^2[NexusGuard]^7 Server initialization sequence complete.^7", 2)
end)

--[[
    Player Connecting Handler Function (OnPlayerConnecting)
    Handles the player connection handshake, ban checks, and session initialization.
]]
function OnPlayerConnecting(playerName, setKickReason, deferrals)
    local source = source -- Capture the 'source' (player server ID) from the event context.
    -- Basic validation of the source ID.
    if not source or source <= 0 then
        Log("^1[NexusGuard] Invalid source ID in OnPlayerConnecting. Aborting connection.^7", 1)
        deferrals.done("Anti-Cheat Error: Invalid connection source ID.")
        return
    end

    -- Defer the connection to perform asynchronous checks (like database lookups).
    deferrals.defer()
    Citizen.Wait(10) -- Small wait before updating deferral message.
    deferrals.update('Checking your profile against our security database...')

    -- Get player identifiers (license, IP, discord).
    local license = GetPlayerIdentifierByType(source, 'license')
    local ip = GetPlayerEndpoint(source) -- Gets IP:Port string.
    local discord = GetPlayerIdentifierByType(source, 'discord')

    -- Perform Ban Check using the Bans module via API.
    Citizen.Wait(200) -- Allow time for identifiers to be available and potentially for DB query.
    local banned, banReason = false, nil
    if NexusGuardServer.Bans and NexusGuardServer.Bans.IsPlayerBanned then
        -- Call the API function to check bans based on identifiers.
        banned, banReason = NexusGuardServer.Bans.IsPlayerBanned(license, ip, discord)
    else
        Log(("^1[NexusGuard] IsPlayerBanned function missing from API. Cannot check ban status for %s (ID: %d)^7"):format(playerName, source), 1)
        -- Fail-safe: Kick if ban check function is missing? Or allow connection with warning?
        -- deferrals.done("Anti-Cheat Error: Ban check system unavailable.")
        -- return
    end

    -- If banned, reject the connection.
    if banned then
        local banMsg = (NexusGuardServer.Config.BanMessage or "You are banned from this server.") .. " Reason: " .. (banReason or "N/A")
        deferrals.done(banMsg) -- Provide the ban reason to the player.
        Log(("^1[NexusGuard] Connection Rejected: %s (ID: %d, License: %s) is banned. Reason: %s^7"):format(playerName, source, license or "N/A", banReason or "N/A"), 1)
        -- Log ban rejection to Discord if configured.
        if NexusGuardServer.Discord and NexusGuardServer.Discord.Send then
            NexusGuardServer.Discord.Send("Bans", 'Connection Rejected (Banned)', ("Player: %s (ID: %d)\nLicense: %s\nReason: %s"):format(playerName, source, license or "N/A", banReason or "N/A"), NexusGuardServer.Config.Discord.webhooks and NexusGuardServer.Config.Discord.webhooks.bans)
        end
        return -- Stop further processing for banned players.
    end

    -- Check Admin Status using the Permissions module via API.
    local isAdmin = (NexusGuardServer.Permissions and NexusGuardServer.Permissions.IsAdmin and NexusGuardServer.Permissions.IsAdmin(source)) or false

    -- Initialize Player Session using the Session module API.
    local session = NexusGuardServer.Session.GetSession(source)
    if not session then
        Log(("^1[NexusGuard] CRITICAL: Failed to create session for player %s (ID: %d). Aborting connection.^7"):format(playerName, source), 1)
        deferrals.done("Anti-Cheat Error: Failed to initialize player session.")
        return
    end

    -- Update session with additional connection data
    -- Note: Most of the session initialization is now handled by the Session module
    session.playerName = playerName
    session.identifiers.license = license
    session.identifiers.ip = ip
    session.identifiers.discord = discord
    session.isAdmin = isAdmin

    -- Mark the session as active
    NexusGuardServer.Session.UpdateActivity(source)

    -- Track online admins using the table provided by the API.
    if isAdmin then
        if NexusGuardServer.OnlineAdmins then
            NexusGuardServer.OnlineAdmins[source] = true
            Log(("^2[NexusGuard]^7 Admin connected: %s (ID: %d)^7"):format(playerName, source), 2)
        else
            Log("^1[NexusGuard] CRITICAL: OnlineAdmins table not found in API! Cannot track admin status.^7", 1)
        end
    end

    Log(("^2[NexusGuard]^7 Player connection approved: %s (ID: %d, License: %s)^7"):format(playerName, source, license or "N/A"), 2)
    -- Finalize the deferral, allowing the player to join.
    deferrals.done()
end

--[[
    Player Disconnected Handler Function (OnPlayerDropped)
    Handles cleanup tasks when a player leaves the server.
]]
function OnPlayerDropped(reason)
    local source = source -- Capture the 'source' (player server ID) from the event context.
    if not source or source <= 0 then return end -- Ignore invalid source IDs.

    local playerName = GetPlayerName(source) or ("Unknown Player (" .. source .. ")")
    local session = NexusGuardServer.GetSession(source) -- Retrieve the player's session data via API.

    -- Save player metrics/detection data to the database if enabled and session data exists.
    if NexusGuardServer.Config.Database and NexusGuardServer.Config.Database.enabled and session and session.metrics then
        if NexusGuardServer.Database and NexusGuardServer.Database.SavePlayerMetrics then
            -- Call the Database module's function via API to save the data.
            NexusGuardServer.Database.SavePlayerMetrics(source, session.metrics)
        else
            Log(("^1[NexusGuard] SavePlayerMetrics function missing from API. Cannot save session data for %s (ID: %d)^7"):format(playerName, source), 1)
        end
    end

    -- Log disconnection and update admin tracking if applicable.
    if session and session.metrics and session.metrics.isAdmin then
        -- Remove admin from the online admin list via API table.
        if NexusGuardServer.OnlineAdmins then
            NexusGuardServer.OnlineAdmins[source] = nil
            Log(("^2[NexusGuard]^7 Admin disconnected: %s (ID: %d). Reason: %s^7"):format(playerName, source, reason), 2)
        else
            Log("^1[NexusGuard] CRITICAL: OnlineAdmins table not found in API! Cannot update admin status on disconnect.^7", 1)
        end
    else
        Log(("^2[NexusGuard]^7 Player disconnected: %s (ID: %d). Reason: %s^7"):format(playerName, source, reason), 2)
    end

    -- Clean up the player's session data using the Session module API.
    if NexusGuardServer.Session and NexusGuardServer.Session.CleanupSession then
        NexusGuardServer.Session.CleanupSession(source)
    else
        Log("^1[NexusGuard] CRITICAL: Session.CleanupSession function not found in API! Session cleanup failed.^7", 1)
    end
end

--[[
    Register Server-Side Network Event Handlers Function (RegisterNexusGuardServerEvents)
    Sets up handlers for events triggered by clients, using the EventRegistry for standardized names.
]]
function RegisterNexusGuardServerEvents()
    -- Ensure EventRegistry is available.
    if not EventRegistry then
        Log("^1[NexusGuard] EventRegistry module not loaded. Cannot register standardized server event handlers.^7", 1)
        return
    end

    -- Security Token Request Handler (Client -> Server)
    -- Client requests a token during its initialization.
    EventRegistry:AddEventHandler('SECURITY_REQUEST_TOKEN', function(clientHash)
        local source = source -- Capture player source ID.
        if not source or source <= 0 then return end
        local playerName = GetPlayerName(source) or ("Unknown (" .. source .. ")")

        -- Basic validation of the client hash (currently just checks if it's a string).
        if clientHash and type(clientHash) == "string" then
            ClientsLoaded[source] = true -- Mark client as having initiated the handshake.
            -- Generate a security token using the Security module via API.
            local tokenData = NexusGuardServer.Security and NexusGuardServer.Security.GenerateToken and NexusGuardServer.Security.GenerateToken(source)
            if tokenData then
                -- Send the generated token data back to the requesting client.
                EventRegistry:TriggerClientEvent('SECURITY_RECEIVE_TOKEN', source, tokenData)
                Log(("^2[NexusGuard]^7 Secure token sent to %s (ID: %d) via event '%s'^7"):format(playerName, source, EventRegistry:GetEventName('SECURITY_RECEIVE_TOKEN')), 2)
            else
                -- Handle token generation failure (e.g., missing secret key).
                Log(("^1[NexusGuard]^7 Failed to generate secure token for %s (ID: %d). Kicking player.^7"):format(playerName, source), 1)
                DropPlayer(source, "Anti-Cheat initialization failed (Token Generation Error).")
            end
        else
            -- Handle invalid handshake attempt (missing or invalid clientHash).
             Log(("^1[NexusGuard]^7 Invalid or missing client hash received from %s (ID: %d) during token request. Kicking player.^7"):format(playerName, source), 1)
             -- Optionally ban for tampering.
             if NexusGuardServer.Bans and NexusGuardServer.Bans.Execute then
                 NexusGuardServer.Bans.Execute(source, 'Modified client detected (Invalid Handshake)')
             else
                 DropPlayer(source, "Anti-Cheat validation failed (Client Handshake Error).")
             end
        end
    end)

    -- Detection Report Handler (Client -> Server)
    -- Client reports a potential cheat detection.
    EventRegistry:AddEventHandler('DETECTION_REPORT', function(detectionType, detectionData, tokenData)
        local source = source -- Capture player source ID.
        if not source or source <= 0 then return end
        local playerName = GetPlayerName(source) or ("Unknown (" .. source .. ")")

        -- CRITICAL: Validate the security token received with the report.
        if not NexusGuardServer.Security or not NexusGuardServer.Security.ValidateToken or not NexusGuardServer.Security.ValidateToken(source, tokenData) then
            Log(("^1[NexusGuard] Invalid security token received with detection report from %s (ID: %d). Banning player.^7"):format(playerName, source), 1)
            if NexusGuardServer.Bans and NexusGuardServer.Bans.Execute then
                NexusGuardServer.Bans.Execute(source, 'Invalid security token with detection report')
            else
                DropPlayer(source, "Anti-Cheat validation failed (Invalid Detection Token).")
            end
            return -- Stop processing if token is invalid.
        end

        -- Retrieve the player's session data via API.
        local session = NexusGuardServer.GetSession(source)
        if not session then
            Log(("^1[NexusGuard] CRITICAL: Failed to get API session for player %s (ID: %d) during DETECTION_REPORT. Aborting processing.^7"):format(playerName, source), 1)
            return
        end

        -- Normalize detection data before processing
        if type(detectionData) ~= "table" then
            detectionData = { value = detectionData, details = {}, clientValidated = true, serverValidated = false }
        else
            detectionData = {
                value = detectionData.value,
                details = detectionData.details or detectionData,
                clientValidated = true,
                serverValidated = detectionData.serverValidated or false
            }
        end

        -- Process the detection using the Detections module via API.
        if NexusGuardServer.Detections and NexusGuardServer.Detections.Process then
            -- Pass the player ID, detection details, and the full session object to the processing function.
            NexusGuardServer.Detections.Process(source, detectionType, detectionData, session)
        else
            Log(("^1[NexusGuard] CRITICAL: Detections.Process function not found in API! Cannot process detection '%s' from %s (ID: %d)^7"):format(tostring(detectionType), playerName, source), 1)
        end
    end)

    -- Resource Verification Handler (Client -> Server) (Guideline 30)
    -- Client sends its list of running resources for verification.
    EventRegistry:AddEventHandler('SYSTEM_RESOURCE_CHECK', function(clientResourcesList, tokenData)
        local source = source -- Capture player source ID.
        if not source or source <= 0 then return end
        local playerName = GetPlayerName(source) or ("Unknown (" .. source .. ")")

        -- CRITICAL: Validate the security token.
        if not NexusGuardServer.Security or not NexusGuardServer.Security.ValidateToken or not NexusGuardServer.Security.ValidateToken(source, tokenData) then
            Log(("^1[NexusGuard] Invalid security token received with resource check from %s (ID: %d). Banning player.^7"):format(playerName, source), 1)
            if NexusGuardServer.Bans and NexusGuardServer.Bans.Execute then
                NexusGuardServer.Bans.Execute(source, 'Invalid security token during resource check')
            else
                DropPlayer(source, "Anti-Cheat validation failed (Resource Check Token).")
            end
            return
        end

        -- Validate the format of the received resource list.
        if type(clientResourcesList) ~= "table" then
            Log(("^1[NexusGuard] Invalid resource list format received from %s (ID: %d). Kicking player.^7"):format(playerName, source), 1)
            DropPlayer(source, "Anti-Cheat validation failed (Invalid Resource List Format).")
            return
        end

        Log(("^3[NexusGuard]^7 Received resource list from %s (ID: %d) (%d resources) via event '%s'^7"):format(playerName, source, #clientResourcesList, EventRegistry:GetEventName('SYSTEM_RESOURCE_CHECK')), 3)

        -- Check if resource verification is enabled in the config.
        local rvConfig = NexusGuardServer.Config and NexusGuardServer.Config.Features and NexusGuardServer.Config.Features.resourceVerification
        if rvConfig and rvConfig.enabled then
            Log(("^3[NexusGuard] Performing resource verification for %s (ID: %d) using '%s' mode...^7"):format(playerName, source, rvConfig.mode or "whitelist"), 3)

            local MismatchedResources = {} -- Stores resources that fail the check.
            local listToCheck = {}        -- The whitelist or blacklist from config.
            local clientResourcesSet = {} -- Convert client list to a set for faster lookups.
            for _, clientRes in ipairs(clientResourcesList) do clientResourcesSet[clientRes] = true end

            local checkMode = rvConfig.mode or "whitelist" -- Default to whitelist if mode is not set.
            -- Load the appropriate list from config based on the mode.
            if checkMode == "whitelist" then
                listToCheck = rvConfig.whitelist or {}
            elseif checkMode == "blacklist" then
                listToCheck = rvConfig.blacklist or {}
            else
                Log(("^1[NexusGuard] Invalid resourceVerification mode '%s' in config. Defaulting to 'whitelist'.^7"):format(checkMode), 1)
                checkMode = "whitelist"
                listToCheck = rvConfig.whitelist or {}
            end
            -- Convert the config list to a set for efficient checking.
            local checkSet = {}
            for _, resName in ipairs(listToCheck) do checkSet[resName] = true end

            -- Perform the check based on the mode.
            if checkMode == "whitelist" then
                -- Check if any client resource is NOT in the whitelist set.
                for clientRes, _ in pairs(clientResourcesSet) do
                    if not checkSet[clientRes] then
                        table.insert(MismatchedResources, clientRes .. " (Not Whitelisted)")
                    end
                end
            elseif checkMode == "blacklist" then
                -- Check if any client resource IS in the blacklist set.
                for clientRes, _ in pairs(clientResourcesSet) do
                    if checkSet[clientRes] then
                        table.insert(MismatchedResources, clientRes .. " (Blacklisted)")
                    end
                end
            end

            -- If mismatches are found, take action.
            if #MismatchedResources > 0 then
                local mismatchDetails = ""
                for i, res in ipairs(MismatchedResources) do mismatchDetails = mismatchDetails .. "\n - " .. res end
                local reason = ("Unauthorized resources detected (%s):%s"):format(checkMode, mismatchDetails)

                Log(("^1[NexusGuard] Resource Mismatch for %s (ID: %d): %s^7"):format(playerName, source, reason), 1)
                -- Log to Discord if configured.
                if NexusGuardServer.Discord and NexusGuardServer.Discord.Send then
                    NexusGuardServer.Discord.Send("general", "Resource Mismatch", ("Player: %s (ID: %d)\nReason: %s"):format(playerName, source, reason), NexusGuardServer.Config.Discord.webhooks and NexusGuardServer.Config.Discord.webhooks.general)
                end
                -- Process this as a detection event.
                local session = NexusGuardServer.GetSession(source) -- Get session via API
                if NexusGuardServer.Detections and NexusGuardServer.Detections.Process then
                    NexusGuardServer.Detections.Process(source, "ResourceMismatch", {
                        value = #MismatchedResources,
                        details = { mismatched = MismatchedResources, mode = checkMode },
                        clientValidated = false,
                        serverValidated = true
                    }, session)
                end
                -- Ban or kick based on config.
                if rvConfig.banOnMismatch then
                    Log(("^1[NexusGuard] Banning player %s (ID: %d) due to resource mismatch.^7"):format(playerName, source), 1)
                    if NexusGuardServer.Bans.Execute then NexusGuardServer.Bans.Execute(source, "Unauthorized resources detected (" .. checkMode .. ")") end
                elseif rvConfig.kickOnMismatch then
                    Log(("^1[NexusGuard] Kicking player %s (ID: %d) due to resource mismatch.^7"):format(playerName, source), 1)
                    DropPlayer(source, "Kicked due to unauthorized resources.")
                end
            else
                -- Log success if verification passes.
                Log(("^2[NexusGuard] Resource check passed for %s (ID: %d)^7"):format(playerName, source), 2)
            end
        else
            -- Log if verification is disabled.
            Log("^3[NexusGuard] Resource verification is disabled in config. Skipping check.^7", 3)
        end
    end)

    -- Client Error Handler (Client -> Server)
    -- Client reports an internal error within one of its detectors.
    EventRegistry:AddEventHandler('SYSTEM_ERROR', function(detectionName, errorMessage, tokenData)
        local source = source -- Capture player source ID.
        if not source or source <= 0 then return end
        local playerName = GetPlayerName(source) or ("Unknown (" .. source .. ")")

        -- CRITICAL: Validate the security token.
        if not NexusGuardServer.Security or not NexusGuardServer.Security.ValidateToken or not NexusGuardServer.Security.ValidateToken(source, tokenData) then
            Log(("^1[NexusGuard]^7 Invalid security token received with error report from %s (ID: %d). Ignoring report.^7"):format(playerName, source), 1)
            return -- Ignore report if token is invalid.
        end

        -- Log the reported client error.
        Log(("^3[NexusGuard]^7 Client error reported by %s (ID: %d) in module '%s': %s^7"):format(playerName, source, tostring(detectionName), tostring(errorMessage)), 2)
        -- Log to Discord if configured.
        if NexusGuardServer.Discord and NexusGuardServer.Discord.Send then
            NexusGuardServer.Discord.Send("general", 'Client Error Report', ("Player: %s (ID: %d)\nModule: %s\nError: %s"):format(playerName, source, tostring(detectionName), tostring(errorMessage)), NexusGuardServer.Config.Discord.webhooks and NexusGuardServer.Config.Discord.webhooks.general)
        end
        -- Store the error in the player's session metrics for potential analysis.
        local session = NexusGuardServer.GetSession(source) -- Get session via API
        if session and session.metrics then
            if not session.metrics.clientErrors then session.metrics.clientErrors = {} end
            table.insert(session.metrics.clientErrors, { detection = detectionName, error = errorMessage, time = os.time() })
        end
    end)

    -- Screenshot Failure Handler (Client -> Server)
    -- Client reports that a screenshot capture or upload failed.
    EventRegistry:AddEventHandler('ADMIN_SCREENSHOT_FAILED', function(errorMessage, tokenData)
        local source = source -- Capture player source ID.
        if not source or source <= 0 then return end
        local playerName = GetPlayerName(source) or ("Unknown (" .. source .. ")")

        -- CRITICAL: Validate the security token.
        if not NexusGuardServer.Security or not NexusGuardServer.Security.ValidateToken or not NexusGuardServer.Security.ValidateToken(source, tokenData) then
            Log(("^1[NexusGuard] Invalid security token received with screenshot failure from %s (ID: %d). Banning player.^7"):format(playerName, source), 1)
            if NexusGuardServer.Bans.Execute then NexusGuardServer.Bans.Execute(source, 'Invalid security token with screenshot failure') else DropPlayer(source, "Anti-Cheat validation failed (Screenshot Failure Token).") end
            return
        end

        -- Validate error message format.
        if type(errorMessage) ~= "string" then
            Log(("^1[NexusGuard] Invalid screenshot failure data received from %s (ID: %d). Ignoring.^7"):format(playerName, source), 1)
            return
        end

        Log(("^3[NexusGuard]^7 Screenshot capture failed for %s (ID: %d): %s^7"):format(playerName, source, errorMessage), 3)
        if NexusGuardServer.Discord and NexusGuardServer.Discord.Send then
            NexusGuardServer.Discord.Send("general", 'Screenshot Failed', ("Player: %s (ID: %d)\nError: %s"):format(playerName, source, errorMessage), NexusGuardServer.Config.Discord.webhooks and NexusGuardServer.Config.Discord.webhooks.general)
        end
        local session = NexusGuardServer.GetSession(source)
        if session and session.metrics then
            if not session.metrics.screenshotFailures then session.metrics.screenshotFailures = {} end
            table.insert(session.metrics.screenshotFailures, { error = errorMessage, time = os.time() })
        end
    end)

    -- Screenshot Taken Handler (Client -> Server)
    -- Client confirms a screenshot was taken and provides the URL.
    EventRegistry:AddEventHandler('ADMIN_SCREENSHOT_TAKEN', function(screenshotUrl, tokenData)
        local source = source -- Capture player source ID.
        if not source or source <= 0 then return end
        local playerName = GetPlayerName(source) or ("Unknown (" .. source .. ")")

        -- CRITICAL: Validate the security token.
        if not NexusGuardServer.Security or not NexusGuardServer.Security.ValidateToken or not NexusGuardServer.Security.ValidateToken(source, tokenData) then
            Log(("^1[NexusGuard] Invalid security token received with screenshot confirmation from %s (ID: %d). Banning player.^7"):format(playerName, source), 1)
            if NexusGuardServer.Bans.Execute then NexusGuardServer.Bans.Execute(source, 'Invalid security token with screenshot confirmation') else DropPlayer(source, "Anti-Cheat validation failed (Screenshot Confirmation Token).") end
            return
        end

        -- Validate screenshot URL format.
        if type(screenshotUrl) ~= "string" or screenshotUrl == "" then
            Log(("^1[NexusGuard] Invalid screenshot URL received from %s (ID: %d). Ignoring.^7"):format(playerName, source), 1)
            return
        end

        -- Log the successful screenshot confirmation and URL.
        Log(("^2[NexusGuard]^7 Received screenshot confirmation from %s (ID: %d): %s^7"):format(playerName, source, screenshotUrl), 2)
        -- Log to Discord if configured.
        if NexusGuardServer.Discord and NexusGuardServer.Discord.Send then
            NexusGuardServer.Discord.Send("general", 'Screenshot Taken & Uploaded', ("Player: %s (ID: %d)\nURL: %s"):format(playerName, source, screenshotUrl), NexusGuardServer.Config.Discord.webhooks and NexusGuardServer.Config.Discord.webhooks.general)
        end
        -- Potentially notify admins that the screenshot is available (e.g., via another Discord message or in-game notification).
        -- Example: NexusGuardServer.Utils.NotifyAdmins(source, "ScreenshotTaken", {url = screenshotUrl}) -- If NotifyAdmins exists in API
    end)

    -- Position Update Handler (Client -> Server)
    -- Client sends periodic position updates. Validation is now handled by the Detections module.
    EventRegistry:AddEventHandler('NEXUSGUARD_POSITION_UPDATE', function(currentPos, clientTimestamp, tokenData)
        local source = source -- Capture player source ID.
        if not source or source <= 0 then return end
        local playerName = GetPlayerName(source) or ("Unknown (" .. source .. ")")

        -- CRITICAL: Validate the security token.
        if not NexusGuardServer.Security or not NexusGuardServer.Security.ValidateToken or not NexusGuardServer.Security.ValidateToken(source, tokenData) then
            Log(("^1[NexusGuard] Invalid security token with position update from %s (ID: %d). Banning player.^7"):format(playerName, source), 1)
            if NexusGuardServer.Bans.Execute then NexusGuardServer.Bans.Execute(source, 'Invalid security token with position update') else DropPlayer(source, "Anti-Cheat validation failed (Position Update Token).") end
            return
        end

        -- Retrieve player session via API.
        local session = NexusGuardServer.GetSession(source)
        if not session or not session.metrics then
            Log(("^1[NexusGuard] API Player session or metrics not found for %s (ID: %d) during position update.^7"):format(playerName, source), 1)
            return
        end
        if type(currentPos) ~= "vector3" then
            Log(("^1[NexusGuard] Invalid position data type received from %s (ID: %d). Kicking player.^7"):format(playerName, source), 1)
            DropPlayer(source, "Anti-Cheat validation failed (Invalid Position Data Type).")
            return
        end

        -- Access threshold configuration
        local Thresholds = NexusGuardServer.Config and NexusGuardServer.Config.Thresholds or {}
        local serverSpeedThreshold = Thresholds.serverSideSpeedThreshold or 0
        local minTimeDiff = Thresholds.minTimeDiffPositionCheck or 450
        local spawnGraceMs = (Thresholds.spawnGracePeriod or 5) * 1000

        local serverTime = GetGameTimer()

        -- If server-side speed check is disabled, just update position and return
        if serverSpeedThreshold <= 0 then
            session.metrics.lastServerPosition = currentPos
            session.metrics.lastServerPositionTimestamp = serverTime
            session.metrics.lastValidPosition = currentPos
            return
        end

        -- Handle spawn/respawn grace period
        if session.metrics.justSpawned then
            session.metrics.spawnGraceEnd = session.metrics.spawnGraceEnd or (serverTime + spawnGraceMs)
            if serverTime < session.metrics.spawnGraceEnd then
                session.metrics.lastServerPosition = currentPos
                session.metrics.lastServerPositionTimestamp = serverTime
                session.metrics.lastValidPosition = currentPos
                return
            else
                session.metrics.justSpawned = false
                session.metrics.spawnGraceEnd = nil
            end
        end

        local lastPos = session.metrics.lastServerPosition
        local lastTimestamp = session.metrics.lastServerPositionTimestamp
        local computedVerticalVel = 0.0
        if lastPos and lastTimestamp then
            local timeDiff = serverTime - lastTimestamp
            if timeDiff < minTimeDiff then
                session.metrics.lastServerPosition = currentPos
                session.metrics.lastServerPositionTimestamp = serverTime
                return
            end

            local dz = currentPos.z - lastPos.z
            computedVerticalVel = dz / (timeDiff / 1000.0)
        else
            -- First position update; initialize tracking and skip validation
            session.metrics.lastServerPosition = currentPos
            session.metrics.lastServerPositionTimestamp = serverTime
            session.metrics.lastValidPosition = currentPos
            return
        end

        -- Mark the session as active
        if NexusGuardServer.Session and NexusGuardServer.Session.UpdateActivity then
            NexusGuardServer.Session.UpdateActivity(source)
        end

        -- Update player state in session metrics using the Session module
        if NexusGuardServer.Session and NexusGuardServer.Session.UpdatePlayerState then
            NexusGuardServer.Session.UpdatePlayerState(source)
        else
            -- Fallback to legacy state update if Session module is not available
            local ped = GetPlayerPed(source)
            if ped and ped ~= -1 then
                session.metrics.isInVehicle = GetVehiclePedIsIn(ped, false) ~= 0
                session.metrics.isFalling = IsPedFalling and IsPedFalling(ped) or false
                session.metrics.isRagdoll = false -- Fallback without native
                session.metrics.isSwimming = false -- Fallback without native
                session.metrics.isInParachute = IsPedInParachuteFreeFall and IsPedInParachuteFreeFall(ped) or false
            else
                session.metrics.isInVehicle = false
                session.metrics.isFalling = false
                session.metrics.isRagdoll = false
                session.metrics.isSwimming = false
                session.metrics.isInParachute = false
            end
        end

<<<<<<< HEAD
-- Basic server-side speed check using configured threshold
local lastPos = session.metrics.lastServerPosition
local lastTime = session.metrics.lastServerPositionTimestamp
local currentTime = GetGameTimer()
if lastPos and lastTime then
local timeDiff = currentTime - lastTime
local minDiff = (NexusGuardServer.Config.Thresholds and NexusGuardServer.Config.Thresholds.minTimeDiffPositionCheck) or 450
if timeDiff >= minDiff then
local distance = #(currentPos - lastPos)
local speed = timeDiff > 0 and (distance / (timeDiff / 1000.0)) or 0.0
local speedThreshold = NexusGuardServer.Config.serverSideSpeedThreshold or 50.0
if speed > speedThreshold then
if NexusGuardServer.Detections and NexusGuardServer.Detections.Process then
NexusGuardServer.Detections.Process(source, "ServerSpeedCheck", {
speed = speed,
threshold = speedThreshold,
distance = distance,
timeDiff = timeDiff,
serverValidated = true
}, session)
else
Log(("^1[NexusGuard] Speed %.2f m/s exceeded threshold %.2f for %s (ID: %d)^7"):format(speed, speedThreshold, playerName, source), 1)
end
end
end
end
-- Update last known position/timestamp for next check
session.metrics.lastServerPosition = currentPos
session.metrics.lastServerPositionTimestamp = currentTime
-- Override vertical velocity with calculation based on position delta
session.metrics.verticalVelocity = computedVerticalVel
=======
        -- Override vertical velocity with calculation based on position delta
        session.metrics.verticalVelocity = computedVerticalVel
>>>>>>> 86202620

        -- Call the validation function in the Detections module.
        if NexusGuardServer.Detections and NexusGuardServer.Detections.ValidatePositionUpdate then
            NexusGuardServer.Detections.ValidatePositionUpdate(source, currentPos, clientTimestamp, session)
        else
            Log(("^1[NexusGuard] CRITICAL: Detections.ValidatePositionUpdate function not found in API! Cannot validate position for %s (ID: %d)^7"):format(playerName, source), 1)
        end

        -- Update last known position/timestamp after validation
        session.metrics.lastServerPosition = currentPos
        session.metrics.lastServerPositionTimestamp = serverTime
    end)

    -- Health Update Handler (Client -> Server)
    -- Client sends periodic health/armor updates. Validation is now handled by the Detections module.
    EventRegistry:AddEventHandler('NEXUSGUARD_HEALTH_UPDATE', function(currentHealth, currentArmor, clientTimestamp, tokenData)
        local source = source -- Capture player source ID.
        if not source or source <= 0 then return end
        local playerName = GetPlayerName(source) or ("Unknown (" .. source .. ")")

        -- CRITICAL: Validate the security token.
        if not NexusGuardServer.Security or not NexusGuardServer.Security.ValidateToken or not NexusGuardServer.Security.ValidateToken(source, tokenData) then
            Log(("^1[NexusGuard] Invalid security token with health update from %s (ID: %d). Banning player.^7"):format(playerName, source), 1)
            if NexusGuardServer.Bans.Execute then NexusGuardServer.Bans.Execute(source, 'Invalid security token with health update') else DropPlayer(source, "Anti-Cheat validation failed (Health Update Token).") end
            return
        end

        -- Retrieve player session via API.
        local session = NexusGuardServer.GetSession(source)
        if not session or not session.metrics then
            Log(("^1[NexusGuard] API Player session or metrics not found for %s (ID: %d) during health update.^7"):format(playerName, source), 1)
            return
        end

        local Thresholds = NexusGuardServer.Config and NexusGuardServer.Config.Thresholds or {}
        local spawnGraceMs = (Thresholds.spawnGracePeriod or 5) * 1000

        -- Detect respawn by checking health transition
        local lastHealth = session.metrics.lastServerHealth
        if lastHealth and lastHealth <= 0 and currentHealth > 0 then
            session.metrics.justSpawned = true
            session.metrics.spawnGraceEnd = GetGameTimer() + spawnGraceMs
            SetTimeout(spawnGraceMs, function()
                local sess = NexusGuardServer.GetSession(source)
                if sess and sess.metrics then
                    sess.metrics.justSpawned = false
                end
            end)
        end

        -- Mark the session as active
        if NexusGuardServer.Session and NexusGuardServer.Session.UpdateActivity then
            NexusGuardServer.Session.UpdateActivity(source)
        end

-- Server-side armor cap check
local armorThreshold = NexusGuardServer.Config.serverSideArmorThreshold or 105.0
if currentArmor > armorThreshold then
if NexusGuardServer.Detections and NexusGuardServer.Detections.Process then
NexusGuardServer.Detections.Process(source, "ServerArmorCheck", {
currentArmor = currentArmor,
threshold = armorThreshold,
serverValidated = true
}, session)
else
Log(("^1[NexusGuard] Armor value %.1f exceeds threshold %.1f for %s (ID: %d)^7"):format(currentArmor, armorThreshold, playerName, source), 1)
end
end
-- Server-side health regeneration check
local lastHealth = session.metrics.lastServerHealth
local lastHealthTime = session.metrics.lastServerHealthTimestamp
local currentTime = GetGameTimer()
if lastHealth and lastHealthTime then
local timeDiff = currentTime - lastHealthTime
if timeDiff > 0 then
local regenRate = (currentHealth - lastHealth) / (timeDiff / 1000.0)
local regenThreshold = NexusGuardServer.Config.serverSideRegenThreshold or 3.0
if regenRate > regenThreshold then
if NexusGuardServer.Detections and NexusGuardServer.Detections.Process then
NexusGuardServer.Detections.Process(source, "ServerHealthRegenCheck", {
rate = regenRate,
increase = currentHealth - lastHealth,
threshold = regenThreshold,
timeDiff = timeDiff,
serverValidated = true
}, session)
else
Log(("^1[NexusGuard] Health regen %.2f HP/s exceeded threshold %.2f for %s (ID: %d)^7"):format(regenRate, regenThreshold, playerName, source), 1)
end
end
end
end
-- Pre-calculate health/armor deltas to require sustained or larger changes before flagging
local metrics = session.metrics
local thresholds = NexusGuardServer.Config and NexusGuardServer.Config.Thresholds or {}
local armorThreshold = thresholds.serverSideArmorThreshold or 105.0
metrics.healthIncreaseBuffer = metrics.healthIncreaseBuffer or 0
metrics.armorOverageCount = metrics.armorOverageCount or 0
metrics.damageEvents = metrics.damageEvents or {} -- hook for future damage-event correlation
-- Track cumulative health increases since last server check
if metrics.lastServerHealth and currentHealth > metrics.lastServerHealth then
metrics.healthIncreaseBuffer = metrics.healthIncreaseBuffer + (currentHealth - metrics.lastServerHealth)
else
metrics.healthIncreaseBuffer = 0
end
-- Track repeated armor values exceeding the configured threshold
if currentArmor > armorThreshold then
metrics.armorOverageCount = metrics.armorOverageCount + 1
else
metrics.armorOverageCount = 0
end
-- Call the validation function in the Detections module.
if NexusGuardServer.Detections and NexusGuardServer.Detections.ValidateHealthUpdate then
NexusGuardServer.Detections.ValidateHealthUpdate(source, currentHealth, currentArmor, clientTimestamp, session)
else
Log(("^1[NexusGuard] CRITICAL: Detections.ValidateHealthUpdate function not found in API! Cannot validate health/armor for %s (ID: %d)^7"):format(playerName, source), 1)
end
-- Update last known health/armor values
session.metrics.lastServerHealth = currentHealth
session.metrics.lastServerArmor = currentArmor
session.metrics.lastServerHealthTimestamp = currentTime

        -- Call the validation function in the Detections module.
        if NexusGuardServer.Detections and NexusGuardServer.Detections.ValidateHealthUpdate then
            NexusGuardServer.Detections.ValidateHealthUpdate(source, currentHealth, currentArmor, clientTimestamp, session)
        else
             Log(("^1[NexusGuard] CRITICAL: Detections.ValidateHealthUpdate function not found in API! Cannot validate health/armor for %s (ID: %d)^7"):format(playerName, source), 1)
        end

        session.metrics.lastServerHealth = currentHealth
    end)

    -- Weapon Clip Size Check Handler (Client -> Server)
    -- Client reports current weapon hash and clip count, server validates against config.
    -- Assumes 'NEXUSGUARD_WEAPON_CHECK' is registered in EventRegistry.
    EventRegistry:AddEventHandler('NEXUSGUARD_WEAPON_CHECK', function(weaponHash, clipCount, tokenData)
        local source = source -- Capture player source ID.
        if not source or source <= 0 then return end
        local playerName = GetPlayerName(source) or ("Unknown (" .. source .. ")")

        -- CRITICAL: Validate the security token.
        if not NexusGuardServer.Security or not NexusGuardServer.Security.ValidateToken or not NexusGuardServer.Security.ValidateToken(source, tokenData) then
            Log(("^1[NexusGuard] Invalid security token with weapon check from %s (ID: %d). Banning player.^7"):format(playerName, source), 1)
            if NexusGuardServer.Bans.Execute then NexusGuardServer.Bans.Execute(source, 'Invalid security token with weapon check') else DropPlayer(source, "Anti-Cheat validation failed (Weapon Check Token).") end
            return
        end

        -- Retrieve player session via API.
        local session = NexusGuardServer.GetSession(source)
        if not session or not session.metrics then
            Log(("^1[NexusGuard] API Player session or metrics not found for %s (ID: %d) during weapon check.^7"):format(playerName, source), 1)
            return
        end

        -- Mark the session as active
        if NexusGuardServer.Session and NexusGuardServer.Session.UpdateActivity then
            NexusGuardServer.Session.UpdateActivity(source)
        end

        -- Get the configured base clip size for this weapon hash from config.
        local baseClipSize = NexusGuardServer.Config.WeaponBaseClipSize and NexusGuardServer.Config.WeaponBaseClipSize[weaponHash]

        -- Perform check only if a base size is configured for this weapon.
        if baseClipSize then
            -- Allow a small tolerance (e.g., +1 for a potentially chambered round, though config should ideally account for this).
            local clipTolerance = (NexusGuardServer.Config.Thresholds and NexusGuardServer.Config.Thresholds.weaponClipTolerance) or 1
            local maxAllowedClip = baseClipSize + clipTolerance

            -- Check if the reported clip count exceeds the maximum allowed.
            if clipCount > maxAllowedClip then
                Log(("^1[NexusGuard Server Weapon Check]^7 Suspicious clip size for %s (ID: %d): Weapon %s, Reported Clip %d, Base Size %d, Max Allowed %d^7"):format(playerName, source, tostring(weaponHash), clipCount, baseClipSize, maxAllowedClip), 1)
                -- Process as a detection event.
                if NexusGuardServer.Detections.Process then
                    NexusGuardServer.Detections.Process(source, "ServerWeaponClipCheck", {
                        value = clipCount,
                        details = {
                            weaponHash = weaponHash,
                            reportedClip = clipCount,
                            baseClip = baseClipSize,
                            maxAllowed = maxAllowedClip
                        },
                        clientValidated = false,
                        serverValidated = true
                    }, session)
                end
            end
        else
            -- Log if no base size is configured (optional, can be spammy).
            -- Log(string.format("^3[NexusGuard]^7 No base clip size configured for weapon %s. Skipping server-side clip check for player %s.^7", tostring(weaponHash), playerName), 3)
        end
    end)

    Log("^2[NexusGuard] Standardized server network event handlers registration complete.^7", 2)
end

--[[
    Scheduled Tasks Setup Function (SetupScheduledTasks)
    Sets up periodic background tasks for maintenance.
]]
function SetupScheduledTasks()
    -- Periodic cleanup thread.
    Citizen.CreateThread(function()
        while true do
            -- Wait for a configured interval (e.g., 1 minute).
            local cleanupInterval = (NexusGuardServer.Config.CleanupInterval or 60000) -- Default 60 seconds
            Citizen.Wait(cleanupInterval)

            -- Call cleanup functions from relevant modules via API.
            -- Cleanup old detection history from database.
            if NexusGuardServer.Database and NexusGuardServer.Database.CleanupDetectionHistory then
                NexusGuardServer.Database.CleanupDetectionHistory()
            end

            -- Cleanup expired security tokens from cache.
            if NexusGuardServer.Security and NexusGuardServer.Security.CleanupTokenCache then
                NexusGuardServer.Security.CleanupTokenCache()
            end

            -- Perform periodic session cleanup (stale sessions)
            if NexusGuardServer.Session and NexusGuardServer.Session.PeriodicCleanup then
                NexusGuardServer.Session.PeriodicCleanup()
            end
        end
    end)
    Log("^2[NexusGuard] Scheduled cleanup tasks initialized.^7", 2)

    -- Placeholder for other potential scheduled tasks (e.g., AI model updates - currently removed).
end

--[[
    Admin Commands
    Registers commands for administrative actions related to NexusGuard.
]]

-- Command: /nexusguard_getresources
-- Purpose: Provides admins with a formatted list of currently running resources,
--          useful for configuring the resource verification whitelist.
-- Access: Restricted to admins (checked via Permissions module API).
RegisterCommand('nexusguard_getresources', function(source, args, rawCommand)
    -- Disallow execution from server console.
    if source == 0 then print("[NexusGuard] This command must be run by an in-game player."); return end
    -- Check admin permissions using the Permissions module via API.
    if not NexusGuardServer.Permissions or not NexusGuardServer.Permissions.IsAdmin or not NexusGuardServer.Permissions.IsAdmin(source) then
        TriggerClientEvent('chat:addMessage', source, { color = {255, 0, 0}, multiline = true, args = {"NexusGuard", "You do not have permission to use this command."} })
        Log(("^1[NexusGuard] Permission denied for /nexusguard_getresources by player %s (ID: %d)^7"):format(GetPlayerName(source), source), 1)
        return
    end

    Log(("^2[NexusGuard] Admin %s (ID: %d) requested resource list.^7"):format(GetPlayerName(source), source), 2)
    -- Get all resources and filter for started ones.
    local resources = {}
    local numResources = GetNumResources()
    for i = 0, numResources - 1 do
        local resourceName = GetResourceByFindIndex(i)
        if resourceName and GetResourceState(resourceName) == 'started' then
            table.insert(resources, resourceName)
        end
    end
    table.sort(resources) -- Sort alphabetically for readability.

    -- Format the output list as a Lua table string for easy copying into config.lua.
    local output = "--- Running Resources for Whitelist ---\n{\n"
    for _, resName in ipairs(resources) do
        output = output .. "    \"" .. resName .. "\",\n" -- Add each resource name quoted and comma-separated.
    end
    if #resources > 0 then
        output = string.sub(output, 1, #output - 2) -- Remove the last comma and newline.
    end
    output = output .. "\n}\n--- Copy the list above (including braces) into Config.Features.resourceVerification.whitelist ---"

    -- Send the formatted list to the admin's chat.
    TriggerClientEvent('chat:addMessage', source, { color = {0, 255, 0}, multiline = true, args = {"NexusGuard Resources", output} })
    -- Also print to server console for logging.
    print(("[NexusGuard] Generated resource list for admin %s (ID: %d):\n%s"):format(GetPlayerName(source), source, output))
end, true) -- `true` restricts the command to ACE principals with `command.nexusguard_getresources` permission (or admins if default ACE setup).

-- Command: /nexusguard_ban
-- Purpose: Allows admins to ban players directly via command.
-- Usage: /nexusguard_ban [target_player_id] [duration_seconds] [reason]
--        Duration 0 or omitted = permanent ban.
-- Access: Restricted to admins.
RegisterCommand('nexusguard_ban', function(sourceCmd, args, rawCommand)
    local adminSource = tonumber(sourceCmd)
    -- Disallow execution from server console.
    if adminSource == 0 then Log("The /nexusguard_ban command cannot be run from the server console.", 1); return end
    -- Check admin permissions.
    if not NexusGuardServer.Permissions or not NexusGuardServer.Permissions.IsAdmin or not NexusGuardServer.Permissions.IsAdmin(adminSource) then
        TriggerClientEvent('chat:addMessage', adminSource, { color = {255, 0, 0}, multiline = true, args = {"NexusGuard", "Permission denied."} })
        return
    end

    -- Parse arguments.
    local targetId = tonumber(args[1])
    local duration = tonumber(args[2]) or 0 -- Default to 0 (permanent) if not provided or invalid number.
    local reason = table.concat(args, " ", 3) or "Banned by Admin Command" -- Combine remaining args for reason.

    -- Validate target player ID.
    if not targetId or not GetPlayerName(targetId) then -- Check if ID is valid and player is online.
        TriggerClientEvent('chat:addMessage', adminSource, { color = {255, 200, 0}, multiline = true, args = {"NexusGuard", "Invalid or offline target player ID."} })
        return
    end

    local adminName = GetPlayerName(adminSource)
    Log(("^1[NexusGuard] Admin %s (ID: %d) is banning player ID %d (Duration: %ds, Reason: %s)^7"):format(adminName, adminSource, targetId, duration, reason), 1)

    -- Execute the ban using the Bans module via API.
    if NexusGuardServer.Bans and NexusGuardServer.Bans.Execute then
        NexusGuardServer.Bans.Execute(targetId, reason, adminName, duration)
        -- Provide confirmation to the admin.
        TriggerClientEvent('chat:addMessage', adminSource, { color = {0, 255, 0}, multiline = true, args = {"NexusGuard", ("Ban command executed for player %s (ID: %d)."):format(GetPlayerName(targetId), targetId)} })
    else
        -- Handle error if ban function is missing from API.
        Log("^1[NexusGuard] CRITICAL: Bans.Execute function not found in API! Cannot execute ban command.^7", 1)
        TriggerClientEvent('chat:addMessage', adminSource, { color = {255, 0, 0}, multiline = true, args = {"NexusGuard", "Error: Ban function is unavailable."} })
    end
end, true) -- Restricted command.

-- Command: /nexusguard_unban
-- Purpose: Allows admins to remove bans based on player identifiers.
-- Usage: /nexusguard_unban [license|ip|discord] [identifier_value]
-- Access: Restricted to admins.
RegisterCommand('nexusguard_unban', function(sourceCmd, args, rawCommand)
    local adminSource = tonumber(sourceCmd)
    -- Disallow execution from server console.
    if adminSource == 0 then Log("The /nexusguard_unban command cannot be run from the server console.", 1); return end
    -- Check admin permissions.
    if not NexusGuardServer.Permissions or not NexusGuardServer.Permissions.IsAdmin or not NexusGuardServer.Permissions.IsAdmin(adminSource) then
        TriggerClientEvent('chat:addMessage', adminSource, { color = {255, 0, 0}, multiline = true, args = {"NexusGuard", "Permission denied."} })
        return
    end

    -- Parse arguments.
    local idType = args[1] -- Should be 'license', 'ip', or 'discord'.
    local idValue = args[2] -- The actual identifier string.

    -- Validate arguments.
    if not idType or not idValue or not table.find({"license", "ip", "discord"}, string.lower(idType)) then
        TriggerClientEvent('chat:addMessage', adminSource, { color = {255, 200, 0}, multiline = true, args = {"NexusGuard", "Usage: /nexusguard_unban [license|ip|discord] [identifier_value]"} })
        return
    end
    idType = string.lower(idType) -- Normalize type to lowercase.

    local adminName = GetPlayerName(adminSource)
    Log(("^2[NexusGuard] Admin %s (ID: %d) is attempting to unban identifier type '%s' with value '%s'^7"):format(adminName, adminSource, idType, idValue), 2)

    -- Execute the unban using the Bans module via API.
    if NexusGuardServer.Bans and NexusGuardServer.Bans.Unban then
        -- The Unban function is likely asynchronous (database operation).
        -- It should ideally return success status and a message.
        local success, message = NexusGuardServer.Bans.Unban(idType, idValue, adminName)
        local color = success and {0, 255, 0} or {255, 200, 0} -- Green for success, yellow/orange for failure/not found.
        -- Send feedback message to the admin. Use SetTimeout if Unban is async and doesn't have its own callback/feedback.
        -- SetTimeout(500, function() -- Example delay if needed
            TriggerClientEvent('chat:addMessage', adminSource, { color = color, multiline = true, args = {"NexusGuard", message or "Unban command processed."} })
        -- end)
    else
        -- Handle error if unban function is missing from API.
        Log("^1[NexusGuard] CRITICAL: Bans.Unban function not found in API! Cannot execute unban command.^7", 1)
        TriggerClientEvent('chat:addMessage', adminSource, { color = {255, 0, 0}, multiline = true, args = {"NexusGuard", "Error: Unban function is unavailable."} })
    end
end, true) -- Restricted command.<|MERGE_RESOLUTION|>--- conflicted
+++ resolved
@@ -660,7 +660,6 @@
             end
         end
 
-<<<<<<< HEAD
 -- Basic server-side speed check using configured threshold
 local lastPos = session.metrics.lastServerPosition
 local lastTime = session.metrics.lastServerPositionTimestamp
@@ -692,10 +691,6 @@
 session.metrics.lastServerPositionTimestamp = currentTime
 -- Override vertical velocity with calculation based on position delta
 session.metrics.verticalVelocity = computedVerticalVel
-=======
-        -- Override vertical velocity with calculation based on position delta
-        session.metrics.verticalVelocity = computedVerticalVel
->>>>>>> 86202620
 
         -- Call the validation function in the Detections module.
         if NexusGuardServer.Detections and NexusGuardServer.Detections.ValidatePositionUpdate then
@@ -728,6 +723,22 @@
         if not session or not session.metrics then
             Log(("^1[NexusGuard] API Player session or metrics not found for %s (ID: %d) during health update.^7"):format(playerName, source), 1)
             return
+        end
+
+        local Thresholds = NexusGuardServer.Config and NexusGuardServer.Config.Thresholds or {}
+        local spawnGraceMs = (Thresholds.spawnGracePeriod or 5) * 1000
+
+        -- Detect respawn by checking health transition
+        local lastHealth = session.metrics.lastServerHealth
+        if lastHealth and lastHealth <= 0 and currentHealth > 0 then
+            session.metrics.justSpawned = true
+            session.metrics.spawnGraceEnd = GetGameTimer() + spawnGraceMs
+            SetTimeout(spawnGraceMs, function()
+                local sess = NexusGuardServer.GetSession(source)
+                if sess and sess.metrics then
+                    sess.metrics.justSpawned = false
+                end
+            end)
         end
 
         local Thresholds = NexusGuardServer.Config and NexusGuardServer.Config.Thresholds or {}
